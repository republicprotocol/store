# KV


[![CircleCI](https://circleci.com/gh/renproject/kv/tree/master.svg?style=shield)](https://circleci.com/gh/renproject/kv/tree/master)
![Go Report](https://goreportcard.com/badge/github.com/renproject/kv)
[![Coverage Status](https://coveralls.io/repos/github/renproject/kv/badge.svg?branch=master)](https://coveralls.io/github/renproject/kv?branch=master)

A flexible and extensible library for key-value storage.

- [x] Multiple encoding/decoding formats
- [x] Persistent database drivers
- [x] In-memory database drivers
- [x] Time-to-live caching
- [x] Safe for concurrent use

<<<<<<< HEAD
Installation
-----------

	go get github.com/renproject/kv

Requirements
-----------

* Need at least `go1.6` or newer.

Usage
-----------

### Codec

A **Codec** is something can encode arbitrary object into bytes and decode bytes back to the original object.
There're two **Codec** we currently support `JsonCodec` and `GobCodec`.
More details can be found from [JsonCodec](https://golang.org/pkg/encoding/json/) and [GobCodec](https://golang.org/pkg/encoding/gob/)

```go
    codec := kv.JsonCodec
    
    codec := kv.GobCodec

```

### Table

A **Table** is a sql-like table for storing key-value pairs.
It requires the key to be a non-empty string and the value to be able to be marshaled/unmarshaled by the provided **Codec**.

Creating a Table:
```go
	// In-memory implementation 
	table := kv.NewMemTable(kv.JsonCodec)

    // Leveldb implementation
    ldb, err = leveldb.OpenFile("./.leveldb", nil)
    handle(err)
    table := kv.NewLevelTable("name", ldb, kv.JsonCodec)

	// BadgerDB implementation 
	bdb, err:= badger.Open(badger.DefaultOptions("."))
	handle(err)
	table := kv.NewBadgerTable("name", bdb, kv.JsonCodec)
	


```

Read, write and delete on a table :

```go
    type Ren struct{
        A string
        B int
        C []byte
    }
    
    // Insert new data 
    ren := Ren{ "ren", 100, []byte{1,2,3}}
    err := table.Insert("key", ren)
    handle(err)
    
    // Retrieve data 
    var newRen Ren
    err = table.Get("key", &newRen) // Make sure you pass a pointer here
    handle(err)
    fmt.Printf("old ren = %v\nnew ren = %v", ren, newRen)
    // old ren = {ren 100 [1 2 3]}
    // new ren = {ren 100 [1 2 3]} 	

    // Delete data
    err := table.Delete("key")
    handle(err)
```

Iterating through the table 
```go
    // The iterator will not be able to return data added after the iterator been created 
    iter, err:= table.Iterator()
    handle(err)
    
    for iter.Next(){
        key, err := iter.Key()
        handle(err)
        var value Ren 
        err = iter.Value(&value)  // Make sure you pass a pointer here
        handle(err)
    }
```

### DB
DB is a collection of tables. It is useful when you want to have multiple tables and use the same underlying database instance. (i.e. same badgerDB file). You can create new tables in the DB or accessing existing table by the table name.
DB is also concurrent safe to use as long as the underlying implementation is. There're helper functions which allow you to manipulate on
a specific table of the DB directly. Or your can get the table by it's name and calling functions from the table.

Creating a DB:
```go
	// In-memory implementation 
	db := kv.NewMemDB()

    // LevelDB implementation 
    ldb, err = leveldb.OpenFile("./.leveldb", nil)
    handle(err)
    db := kv.NewLevelDB(ldb, kv.JsonCodec)

	// BadgerDB implementation 
	bdb, err:= badger.Open(badger.DefaultOptions("."))
	handle(err)
	db := kv.NewBadgerDB(bdb, kv.JsonCodec)
	

```

Read/Write directly though the DB. (It will initialize an empty table if the table of given name doesn't exist.)
```go
	db := kv.NewBadgerDB(bdb)
	err = db.Insert("name", "key", "value")
	handle(err)
	var value string
	err = db.Get("name", "key", &value)
	handle(err)
	err = db.Delete("name", "key")
	handle(err)
	size, err := db.Size("name")
	handle(err)
	iter, err := db.Iterator("name")
	handle(err)
```
=======
### Benchmarks results

| Database | Number of iterations run | Time (ns/op) | Memory (bytes/op) |
|----------|:------------------------:|-------------:|-------------------|
| LevelDB  |           2000           |     10784337 | 4397224           |
| BadgerDB |            100           |    200012411 | 200012411         |
>>>>>>> b2901746


Built with ❤ by Ren.<|MERGE_RESOLUTION|>--- conflicted
+++ resolved
@@ -13,7 +13,6 @@
 - [x] Time-to-live caching
 - [x] Safe for concurrent use
 
-<<<<<<< HEAD
 Installation
 -----------
 
@@ -144,14 +143,12 @@
 	iter, err := db.Iterator("name")
 	handle(err)
 ```
-=======
+
 ### Benchmarks results
 
 | Database | Number of iterations run | Time (ns/op) | Memory (bytes/op) |
 |----------|:------------------------:|-------------:|-------------------|
 | LevelDB  |           2000           |     10784337 | 4397224           |
 | BadgerDB |            100           |    200012411 | 200012411         |
->>>>>>> b2901746
-
 
 Built with ❤ by Ren.