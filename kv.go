// Package kv defines a standard interface for key-value stores and key-value
// iterators. It provides persistent implementations using BadgerDB. It provides
// non-persistent implementations using a concurrent-safe in-memory map.
package kv

import (
	"errors"

	"github.com/renproject/kv/badgerdb"
	"github.com/renproject/kv/codec"
	"github.com/renproject/kv/db"
<<<<<<< HEAD
=======
	"github.com/renproject/kv/gob"
	"github.com/renproject/kv/json"
	"github.com/renproject/kv/leveldb"
>>>>>>> e8f54c44
	"github.com/renproject/kv/memdb"
)

var (
	// ErrKeyNotFound is returned when there is no value associated with a key.
	ErrKeyNotFound = errors.New("key not found")

	// ErrEmptyKey is returned when key is empty.
	ErrEmptyKey = errors.New("key cannot be empty")

	// ErrIndexOutOfRange is returned when the iterator index is not in a valid range.
	ErrIndexOutOfRange = errors.New("iterator index out of range")

	// ErrTableAlreadyExists is returned when the table with given name is already exists in the db.
	ErrTableAlreadyExists = errors.New("table already exists")

	// ErrTableNotFound is returned when there is no table with given name.
	ErrTableNotFound = errors.New("table not found")
)

type (
	// TODO: Comment!
	Table = db.Table

	// TODO: Comment!
	DB = db.DB

	// TODO: Comment!
	Codec = db.Codec

	// TODO: Comment!
	Iterator = db.Codec
)

// In-memory implementation of the DB and table
var (

	// TODO: Comment!
	NewMemTable = memdb.NewTable

	// NewMemDB returns a key-value database that is implemented in-memory. This
	// implementation is fast, but does not store data on-disk. A time-to-live can
	// be used to automatically delete key-value tuples after they have been in the
	// database for more than a specific duration. A time-to-live of zero will keep
	// key-value tuples until they are explicitly deleted. It is safe for concurrent
	// use.
	NewMemDB = memdb.New
<<<<<<< HEAD
)

// BadgerDB implementation of the DB and table
var (
	// TODO: Comment!
	NewBadgerTable = badgerdb.NewTable

	// NewBadgerDB returns a key-value database that is implemented using
	// BadgerDB. For more information, see https://github.com/dgraph-io/badger.
	NewBadgerDB = badgerdb.New
)

var (
	// JsonCodec is a json codec that marshals and unmarshals values using the
	// standard Golang JSON marshalers. For more information, see
	// https://golang.org/pkg/encoding/json.
	JsonCodec = codec.JsonCodec

	// GobCodec is a gob codec that encodes and decodes values using gob. For
	// more information, see https://golang.org/pkg/encoding/gob.
	GobCodec = codec.GobCodec
)

// var (
// 	// NewTTLCache returns a cache that wraps an underlying store. Keys that have
// 	// no been accessed for the specified duration will be automatically deleted
// 	// from the underlying store. It is safe for concurrent use, as long as the
// 	// underlying store is also safe for concurrent use.
// 	NewTTLCache = cache.NewTTL
// )
=======

	// NewLevelDB returns a key-value database that is implemented using
	// LevelDB. For more information, see https://github.com/syndtr/goleveldb.
	NewLevelDB = leveldb.New
)
>>>>>>> e8f54c44
<|MERGE_RESOLUTION|>--- conflicted
+++ resolved
@@ -9,12 +9,7 @@
 	"github.com/renproject/kv/badgerdb"
 	"github.com/renproject/kv/codec"
 	"github.com/renproject/kv/db"
-<<<<<<< HEAD
-=======
-	"github.com/renproject/kv/gob"
-	"github.com/renproject/kv/json"
 	"github.com/renproject/kv/leveldb"
->>>>>>> e8f54c44
 	"github.com/renproject/kv/memdb"
 )
 
@@ -62,7 +57,10 @@
 	// key-value tuples until they are explicitly deleted. It is safe for concurrent
 	// use.
 	NewMemDB = memdb.New
-<<<<<<< HEAD
+
+	// NewLevelDB returns a key-value database that is implemented using
+	// LevelDB. For more information, see https://github.com/syndtr/goleveldb.
+	NewLevelDB = leveldb.New
 )
 
 // BadgerDB implementation of the DB and table
@@ -92,11 +90,4 @@
 // 	// from the underlying store. It is safe for concurrent use, as long as the
 // 	// underlying store is also safe for concurrent use.
 // 	NewTTLCache = cache.NewTTL
-// )
-=======
-
-	// NewLevelDB returns a key-value database that is implemented using
-	// LevelDB. For more information, see https://github.com/syndtr/goleveldb.
-	NewLevelDB = leveldb.New
-)
->>>>>>> e8f54c44
+// )