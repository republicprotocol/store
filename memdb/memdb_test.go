--- conflicted
+++ resolved
@@ -1,13 +1,9 @@
 package memdb_test
 
 import (
-<<<<<<< HEAD
-	"fmt"
-=======
 	"errors"
 	"fmt"
 	"math/rand"
->>>>>>> 742896e3
 	"reflect"
 	"testing/quick"
 
@@ -17,7 +13,7 @@
 
 	"github.com/renproject/kv/db"
 	"github.com/renproject/kv/testutil"
-<<<<<<< HEAD
+	"github.com/renproject/phi"
 )
 
 var _ = Describe("im-memory implementation of the db", func() {
@@ -28,18 +24,6 @@
 		Context("when creating table", func() {
 			It("should be able create a new table or getting existing ones", func() {
 				tableTest := func(name string) bool {
-=======
-	"github.com/renproject/phi"
-)
-
-var _ = Describe("im-memory implementation of the db", func() {
-
-	for i := range codecs {
-		codec := codecs[i]
-
-		Context("when creating table", func() {
-			It("should be able create a new table or getting existing ones", func() {
-				tableTest := func(name string) bool {
 					memdb := New()
 					table, err := memdb.NewTable(name, codec)
 					Expect(err).NotTo(HaveOccurred())
@@ -57,25 +41,6 @@
 		})
 
 		Context("when operating on a single table", func() {
-			It("should be able to iterable through the db using the iterator", func() {
-				readAndWrite := func(name string, key string, value testutil.TestStruct) bool {
->>>>>>> 742896e3
-					memdb := New()
-					table, err := memdb.NewTable(name, codec)
-					Expect(err).NotTo(HaveOccurred())
-					Expect(table).ShouldNot(BeNil())
-
-<<<<<<< HEAD
-					tableByName, err := memdb.Table(name)
-					Expect(err).NotTo(HaveOccurred())
-					Expect(tableByName).ShouldNot(BeNil())
-
-					return true
-				}
-
-				Expect(quick.Check(tableTest, nil)).NotTo(HaveOccurred())
-			})
-
 			It("should be able to iterable through the db using the iterator", func() {
 				readAndWrite := func(name string, key string, value testutil.TestStruct) bool {
 					memdb := New()
@@ -91,16 +56,6 @@
 					err = memdb.Get(name, key, &val)
 					Expect(err).Should(Equal(db.ErrKeyNotFound))
 
-=======
-					// Make sure the key is not nil
-					if key == "" {
-						return true
-					}
-					val := testutil.TestStruct{D: []byte{}}
-					err = memdb.Get(name, key, &val)
-					Expect(err).Should(Equal(db.ErrKeyNotFound))
-
->>>>>>> 742896e3
 					// Should be able to read the value after inserting.
 					Expect(memdb.Insert(name, key, value)).NotTo(HaveOccurred())
 					err = memdb.Get(name, key, &val)
@@ -136,7 +91,6 @@
 					size, err := memdb.Size(name)
 					Expect(err).NotTo(HaveOccurred())
 					Expect(size).Should(Equal(len(values)))
-<<<<<<< HEAD
 
 					// Expect iterator gives us all the key-value pairs we insert.
 					iter, err := memdb.Iterator(name)
@@ -150,21 +104,6 @@
 						err = iter.Value(&value)
 						Expect(err).NotTo(HaveOccurred())
 
-=======
-
-					// Expect iterator gives us all the key-value pairs we insert.
-					iter, err := memdb.Iterator(name)
-					Expect(err).NotTo(HaveOccurred())
-					Expect(iter)
-
-					for iter.Next() {
-						key, err := iter.Key()
-						Expect(err).NotTo(HaveOccurred())
-						value := testutil.TestStruct{D: []byte{}}
-						err = iter.Value(&value)
-						Expect(err).NotTo(HaveOccurred())
-
->>>>>>> 742896e3
 						stored, ok := allValues[key]
 						Expect(ok).Should(BeTrue())
 						Expect(reflect.DeepEqual(value, stored)).Should(BeTrue())
@@ -177,41 +116,6 @@
 			})
 		})
 
-<<<<<<< HEAD
-		Context("when doing operations on a non-exist table", func() {
-			It("should return ErrTableNotFound", func() {
-				test := func(name string, key string, value testutil.TestStruct) bool {
-					memdb := New()
-
-					// Retriev table
-					_, err := memdb.Table(name)
-					Expect(err).Should(Equal(db.ErrTableNotFound))
-
-					// Insert new key-value pair
-					err = memdb.Insert(name, key, value)
-					Expect(err).Should(Equal(db.ErrTableNotFound))
-
-					// Retrieve value
-					var val testutil.TestStruct
-					err = memdb.Get(name, key, &val)
-					Expect(err).Should(Equal(db.ErrTableNotFound))
-
-					// Delete data
-					err = memdb.Delete(name, key)
-					Expect(err).Should(Equal(db.ErrTableNotFound))
-
-					// Get size
-					_, err = memdb.Size(name)
-					Expect(err).Should(Equal(db.ErrTableNotFound))
-
-					// Get the iterator
-					_, err = memdb.Iterator(name)
-					Expect(err).Should(Equal(db.ErrTableNotFound))
-
-					return true
-				}
-
-=======
 		Context("when doing operations on multiple tables within the same DB", func() {
 			It("should work properly when doing reading and writing", func() {
 				readAndWrite := func() bool {
@@ -380,7 +284,6 @@
 					return true
 				}
 
->>>>>>> 742896e3
 				Expect(quick.Check(test, nil)).NotTo(HaveOccurred())
 			})
 		})
